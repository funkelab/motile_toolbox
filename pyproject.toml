[build-system]
build-backend = "setuptools.build_meta"
requires = ["setuptools>=64", "wheel", "setuptools_scm>=8"]

[project]
name = "motile_toolbox"
description = "A toolbox for tracking with (motile)[https://github.com/funkelab/motile]."
readme = "README.md"
requires-python = ">=3.7"
classifiers = [
  "Programming Language :: Python :: 3",
]
keywords = []
license = { text = "BSD 3-Clause License" }
authors = [
    { email = "malinmayorc@janelia.hhmi.org", name = "Funke Lab" },
]
dynamic = ["version"]
dependencies = [
  "motile",
  "networkx",
  "numpy",
  "matplotlib",
  "scikit-image",
  "tqdm",
  "zarr",
]

[project.optional-dependencies]
dev = [
  'pytest',
  'pytest-cov',
  'mypy',
  'pdoc',
  'pre-commit',
  'types-tqdm',
  'pytest-unordered',
<<<<<<< HEAD
  'plotly',
=======
  'ruff',
>>>>>>> f3c353b6
]

[project.urls]
homepage = "https://github.com/funkelab/motile_toolbox"
repository = "https://github.com/funkelab/motile_toolbox"

[tool.setuptools_scm]

[tool.coverage.run]
omit = ["src/motile_toolbox/visualization/*"]

# https://github.com/charliermarsh/ruff
[tool.ruff]
line-length = 88
target-version = "py38"

[tool.ruff.lint]
select = [
    "E",    # style errors
    "F",    # flakes
    "I001", # isort
    "U",    # pyupgrade
    "S",    # bandit
    "C",    # flake8-comprehensions
    "B",    # flake8-bugbear
    "A001", # flake8-builtins
    "RUF",  # ruff-specific rules
    "D",    # documentation
]
ignore = [
    "D100", # Missing docstring in public mod
    "D104", # Missing docstring in public package
    "D105", # Missing docstring in magic method
    "D107", # Missing docstring in `__init__
    "D205", # 1 blank line required between summary and description
]

[tool.ruff.lint.per-file-ignores]
"tests/*.py" = ["D", "S"]
"*/__init__.py" = ["F401", "D"]

[tool.ruff.lint.pydocstyle]
convention = "google"<|MERGE_RESOLUTION|>--- conflicted
+++ resolved
@@ -35,11 +35,8 @@
   'pre-commit',
   'types-tqdm',
   'pytest-unordered',
-<<<<<<< HEAD
   'plotly',
-=======
   'ruff',
->>>>>>> f3c353b6
 ]
 
 [project.urls]
